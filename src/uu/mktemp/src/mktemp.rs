// This file is part of the uutils coreutils package.
//
// (c) Sunrin SHIMURA
// Collaborator: Jian Zeng
//
// For the full copyright and license information, please view the LICENSE
// file that was distributed with this source code.

// spell-checker:ignore (paths) GPGHome

use clap::{crate_version, Arg, Command};
use uucore::display::{println_verbatim, Quotable};
use uucore::error::{FromIo, UError, UResult};
use uucore::format_usage;

use std::error::Error;
use std::fmt::Display;
use std::iter;
use std::os::unix::prelude::PermissionsExt;
use std::path::{is_separator, Path, PathBuf};
use std::{env, fs};

use rand::Rng;
use tempfile::Builder;

static ABOUT: &str = "create a temporary file or directory.";
const USAGE: &str = "{} [OPTION]... [TEMPLATE]";

static DEFAULT_TEMPLATE: &str = "tmp.XXXXXXXXXX";

static OPT_DIRECTORY: &str = "directory";
static OPT_DRY_RUN: &str = "dry-run";
static OPT_QUIET: &str = "quiet";
static OPT_SUFFIX: &str = "suffix";
static OPT_TMPDIR: &str = "tmpdir";
static OPT_T: &str = "t";

static ARG_TEMPLATE: &str = "template";

#[derive(Debug)]
enum MkTempError {
    PersistError(PathBuf),
    MustEndInX(String),
    TooFewXs(String),
    ContainsDirSeparator(String),
    InvalidTemplate(String),
}

impl UError for MkTempError {}

impl Error for MkTempError {}

impl Display for MkTempError {
    fn fmt(&self, f: &mut std::fmt::Formatter<'_>) -> std::fmt::Result {
        use MkTempError::*;
        match self {
            PersistError(p) => write!(f, "could not persist file {}", p.quote()),
            MustEndInX(s) => write!(f, "with --suffix, template {} must end in X", s.quote()),
            TooFewXs(s) => write!(f, "too few X's in template {}", s.quote()),
            ContainsDirSeparator(s) => {
                write!(
                    f,
                    "invalid suffix {}, contains directory separator",
                    s.quote()
                )
            }
            InvalidTemplate(s) => write!(
                f,
                "invalid template, {}; with --tmpdir, it may not be absolute",
                s.quote()
            ),
        }
    }
}

#[uucore::main]
pub fn uumain(args: impl uucore::Args) -> UResult<()> {
    let matches = uu_app().get_matches_from(args);

    let template = matches.value_of(ARG_TEMPLATE).unwrap();
    let tmpdir = matches.value_of(OPT_TMPDIR).unwrap_or_default();

    // Treat the template string as a path to get the directory
    // containing the last component.
    let path = PathBuf::from(template);

    let (template, tmpdir) = if matches.is_present(OPT_TMPDIR)
        && !PathBuf::from(tmpdir).is_dir() // if a temp dir is provided, it must be an actual path
        && tmpdir.contains("XXX")
    // If this is a template, it has to contain at least 3 X
        && template == DEFAULT_TEMPLATE
    // That means that clap does not think we provided a template
    {
        // Special case to workaround a limitation of clap when doing
        // mktemp --tmpdir apt-key-gpghome.XXX
        // The behavior should be
        // mktemp --tmpdir $TMPDIR apt-key-gpghome.XX
        // As --tmpdir is empty
        //
        // Fixed in clap 3
        // See https://github.com/clap-rs/clap/pull/1587
        let tmp = env::temp_dir();
        (tmpdir, tmp)
    } else if !matches.is_present(OPT_TMPDIR) {
        // In this case, the command line was `mktemp -t XXX`, so we
        // treat the argument `XXX` as though it were a filename
        // regardless of whether it has path separators in it.
        if matches.is_present(OPT_T) {
            let tmp = env::temp_dir();
            (template, tmp)
        // In this case, the command line was `mktemp XXX`, so we need
        // to parse out the parent directory and the filename from the
        // argument `XXX`, since it may be include path separators.
        } else {
            let tmp = match path.parent() {
                None => PathBuf::from("."),
                Some(d) => PathBuf::from(d),
            };
            let filename = path.file_name();
            let template = filename.unwrap().to_str().unwrap();
            (template, tmp)
        }
    } else {
        (template, PathBuf::from(tmpdir))
    };

    let make_dir = matches.is_present(OPT_DIRECTORY);
    let dry_run = matches.is_present(OPT_DRY_RUN);
    let suppress_file_err = matches.is_present(OPT_QUIET);

    let (prefix, rand, suffix) = parse_template(template, matches.value_of(OPT_SUFFIX))?;

    if matches.is_present(OPT_TMPDIR) && PathBuf::from(prefix).is_absolute() {
        return Err(MkTempError::InvalidTemplate(template.into()).into());
    }

    let res = if dry_run {
        dry_exec(tmpdir, prefix, rand, suffix)
    } else {
        exec(&tmpdir, prefix, rand, suffix, make_dir)
    };

    if suppress_file_err {
        // Mapping all UErrors to ExitCodes prevents the errors from being printed
        res.map_err(|e| e.code().into())
    } else {
        res
    }
}

pub fn uu_app<'a>() -> Command<'a> {
    Command::new(uucore::util_name())
        .version(crate_version!())
        .about(ABOUT)
        .override_usage(format_usage(USAGE))
        .infer_long_args(true)
        .arg(
            Arg::new(OPT_DIRECTORY)
                .short('d')
                .long(OPT_DIRECTORY)
                .help("Make a directory instead of a file"),
        )
        .arg(
            Arg::new(OPT_DRY_RUN)
                .short('u')
                .long(OPT_DRY_RUN)
                .help("do not create anything; merely print a name (unsafe)"),
        )
        .arg(
            Arg::new(OPT_QUIET)
                .short('q')
                .long("quiet")
                .help("Fail silently if an error occurs."),
        )
        .arg(
            Arg::new(OPT_SUFFIX)
                .long(OPT_SUFFIX)
                .help(
                    "append SUFFIX to TEMPLATE; SUFFIX must not contain a path separator. \
                     This option is implied if TEMPLATE does not end with X.",
                )
                .value_name("SUFFIX"),
        )
        .arg(
            Arg::new(OPT_TMPDIR)
                .short('p')
                .long(OPT_TMPDIR)
                .help(
                    "interpret TEMPLATE relative to DIR; if DIR is not specified, use \
                     $TMPDIR ($TMP on windows) if set, else /tmp. With this option, TEMPLATE must not \
                     be an absolute name; unlike with -t, TEMPLATE may contain \
                     slashes, but mktemp creates only the final component",
                )
                .value_name("DIR"),
        )
        .arg(Arg::new(OPT_T).short('t').help(
            "Generate a template (using the supplied prefix and TMPDIR (TMP on windows) if set) \
             to create a filename template [deprecated]",
        ))
        .arg(
            Arg::new(ARG_TEMPLATE)
                .multiple_occurrences(false)
                .takes_value(true)
                .max_values(1)
                .default_value(DEFAULT_TEMPLATE),
        )
}

fn parse_template<'a>(
    temp: &'a str,
    suffix: Option<&'a str>,
) -> UResult<(&'a str, usize, &'a str)> {
    let right = match temp.rfind('X') {
        Some(r) => r + 1,
        None => return Err(MkTempError::TooFewXs(temp.into()).into()),
    };
    let left = temp[..right].rfind(|c| c != 'X').map_or(0, |i| i + 1);
    let prefix = &temp[..left];
    let rand = right - left;

    if rand < 3 {
        return Err(MkTempError::TooFewXs(temp.into()).into());
    }

    let mut suf = &temp[right..];

    if let Some(s) = suffix {
        if suf.is_empty() {
            suf = s;
        } else {
            return Err(MkTempError::MustEndInX(temp.into()).into());
        }
    };

    if suf.chars().any(is_separator) {
        return Err(MkTempError::ContainsDirSeparator(suf.into()).into());
    }

    Ok((prefix, rand, suf))
}

pub fn dry_exec(mut tmpdir: PathBuf, prefix: &str, rand: usize, suffix: &str) -> UResult<()> {
    let len = prefix.len() + suffix.len() + rand;
    let mut buf = Vec::with_capacity(len);
    buf.extend(prefix.as_bytes());
    buf.extend(iter::repeat(b'X').take(rand));
    buf.extend(suffix.as_bytes());

    // Randomize.
    let bytes = &mut buf[prefix.len()..prefix.len() + rand];
    rand::thread_rng().fill(bytes);
    for byte in bytes.iter_mut() {
        *byte = match *byte % 62 {
            v @ 0..=9 => (v + b'0'),
            v @ 10..=35 => (v - 10 + b'a'),
            v @ 36..=61 => (v - 36 + b'A'),
            _ => unreachable!(),
        }
    }
    // We guarantee utf8.
    let buf = String::from_utf8(buf).unwrap();
    tmpdir.push(buf);
    println_verbatim(tmpdir).map_err_context(|| "failed to print directory name".to_owned())
}

fn exec(dir: &Path, prefix: &str, rand: usize, suffix: &str, make_dir: bool) -> UResult<()> {
    let context = || {
        format!(
            "failed to create file via template '{}{}{}'",
            prefix,
            "X".repeat(rand),
            suffix
        )
    };

    let mut builder = Builder::new();
    builder.prefix(prefix).rand_bytes(rand).suffix(suffix);

    let path = if make_dir {
        builder
            .tempdir_in(&dir)
            .map_err_context(context)?
            .into_path() // `into_path` consumes the TempDir without removing it
    } else {
        builder
            .tempfile_in(&dir)
            .map_err_context(context)?
            .keep() // `keep` ensures that the file is not deleted
            .map_err(|e| MkTempError::PersistError(e.file.path().to_path_buf()))?
            .1
    };
<<<<<<< HEAD
    if make_dir {
        fs::set_permissions(&path, fs::Permissions::from_mode(0o700))?;
    }
=======

    // Get just the last component of the path to the created
    // temporary file or directory.
    let filename = path.file_name();
    let filename = filename.unwrap().to_str().unwrap();

    // Join the directory to the path to get the path to print. We
    // cannot use the path returned by the `Builder` because it gives
    // the absolute path and we need to return a filename that matches
    // the template given on the command-line which might be a
    // relative path.
    let mut path = dir.to_path_buf();
    path.push(filename);

>>>>>>> fe7829d2
    println_verbatim(path).map_err_context(|| "failed to print directory name".to_owned())
}<|MERGE_RESOLUTION|>--- conflicted
+++ resolved
@@ -289,11 +289,10 @@
             .map_err(|e| MkTempError::PersistError(e.file.path().to_path_buf()))?
             .1
     };
-<<<<<<< HEAD
+
     if make_dir {
         fs::set_permissions(&path, fs::Permissions::from_mode(0o700))?;
     }
-=======
 
     // Get just the last component of the path to the created
     // temporary file or directory.
@@ -308,6 +307,5 @@
     let mut path = dir.to_path_buf();
     path.push(filename);
 
->>>>>>> fe7829d2
     println_verbatim(path).map_err_context(|| "failed to print directory name".to_owned())
 }