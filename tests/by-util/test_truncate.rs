use crate::common::util::*;
use std::io::{Seek, SeekFrom, Write};

static FILE1: &str = "truncate_test_1";
static FILE2: &str = "truncate_test_2";

#[test]
fn test_increase_file_size() {
    let expected = 5 * 1024;
    let (at, mut ucmd) = at_and_ucmd!();
    let mut file = at.make_file(FILE1);
    ucmd.args(&["-s", "+5K", FILE1]).succeeds();

    file.seek(SeekFrom::End(0)).unwrap();
    let actual = file.seek(SeekFrom::Current(0)).unwrap();
    assert!(
        expected == actual,
        "expected '{}' got '{}'",
        expected,
        actual
    );
}

#[test]
fn test_increase_file_size_kb() {
    let expected = 5 * 1000;
    let (at, mut ucmd) = at_and_ucmd!();
    let mut file = at.make_file(FILE1);
    ucmd.args(&["-s", "+5KB", FILE1]).succeeds();

    file.seek(SeekFrom::End(0)).unwrap();
    let actual = file.seek(SeekFrom::Current(0)).unwrap();
    assert!(
        expected == actual,
        "expected '{}' got '{}'",
        expected,
        actual
    );
}

#[test]
fn test_reference() {
    let expected = 5 * 1000;
    let scene = TestScenario::new(util_name!());
    let at = &scene.fixtures;
    let mut file = at.make_file(FILE2);

<<<<<<< HEAD
    // TODO: 'truncate' should create the file in this case because '--no-create' wasn't used
    // A FILE argument that does not exist is created.
    at.touch(TFILE1);
    scene.ucmd().arg("-s").arg("+5KB").arg(TFILE1).succeeds();

    scene
        .ucmd()
        .arg("--reference")
        .arg(TFILE1)
        .arg(TFILE2)
        .succeeds();
=======
    scene.ucmd().arg("-s").arg("+5KB").arg(FILE1).run();

    scene.ucmd().arg("--reference").arg(FILE1).arg(FILE2).run();
>>>>>>> 3625d98f

    file.seek(SeekFrom::End(0)).unwrap();
    let actual = file.seek(SeekFrom::Current(0)).unwrap();
    assert!(
        expected == actual,
        "expected '{}' got '{}'",
        expected,
        actual
    );
}

#[test]
fn test_decrease_file_size() {
    let expected = 6;
    let (at, mut ucmd) = at_and_ucmd!();
    let mut file = at.make_file(FILE2);
    file.write_all(b"1234567890").unwrap();
    ucmd.args(&["--size=-4", FILE2]).succeeds();
    file.seek(SeekFrom::End(0)).unwrap();
    let actual = file.seek(SeekFrom::Current(0)).unwrap();
    assert!(
        expected == actual,
        "expected '{}' got '{}'",
        expected,
        actual
    );
}

#[test]
fn test_space_in_size() {
    let expected = 4;
    let (at, mut ucmd) = at_and_ucmd!();
    let mut file = at.make_file(FILE2);
    file.write_all(b"1234567890").unwrap();
    ucmd.args(&["--size", " 4", FILE2]).succeeds();
    file.seek(SeekFrom::End(0)).unwrap();
    let actual = file.seek(SeekFrom::Current(0)).unwrap();
    assert!(
        expected == actual,
        "expected '{}' got '{}'",
        expected,
        actual
    );
}

#[test]
fn test_failed() {
    new_ucmd!().fails();
}

#[test]
fn test_failed_2() {
    let (_at, mut ucmd) = at_and_ucmd!();
    ucmd.args(&[FILE1]).fails();
}

#[test]
fn test_failed_incorrect_arg() {
    let (_at, mut ucmd) = at_and_ucmd!();
    ucmd.args(&["-s", "+5A", FILE1]).fails();
}

#[test]
fn test_at_most_shrinks() {
    let expected = 4;
    let (at, mut ucmd) = at_and_ucmd!();
    let mut file = at.make_file(FILE2);
    file.write_all(b"1234567890").unwrap();
    ucmd.args(&["--size", "<4", FILE2]).succeeds();
    file.seek(SeekFrom::End(0)).unwrap();
    let actual = file.seek(SeekFrom::Current(0)).unwrap();
    assert!(
        expected == actual,
        "expected '{}' got '{}'",
        expected,
        actual
    );
}

#[test]
fn test_at_most_no_change() {
    let expected = 10;
    let (at, mut ucmd) = at_and_ucmd!();
    let mut file = at.make_file(FILE2);
    file.write_all(b"1234567890").unwrap();
    ucmd.args(&["--size", "<40", FILE2]).succeeds();
    file.seek(SeekFrom::End(0)).unwrap();
    let actual = file.seek(SeekFrom::Current(0)).unwrap();
    assert!(
        expected == actual,
        "expected '{}' got '{}'",
        expected,
        actual
    );
}

#[test]
fn test_at_least_grows() {
    let expected = 15;
    let (at, mut ucmd) = at_and_ucmd!();
    let mut file = at.make_file(FILE2);
    file.write_all(b"1234567890").unwrap();
    ucmd.args(&["--size", ">15", FILE2]).succeeds();
    file.seek(SeekFrom::End(0)).unwrap();
    let actual = file.seek(SeekFrom::Current(0)).unwrap();
    assert!(
        expected == actual,
        "expected '{}' got '{}'",
        expected,
        actual
    );
}

#[test]
fn test_at_least_no_change() {
    let expected = 10;
    let (at, mut ucmd) = at_and_ucmd!();
    let mut file = at.make_file(FILE2);
    file.write_all(b"1234567890").unwrap();
    ucmd.args(&["--size", ">4", FILE2]).succeeds();
    file.seek(SeekFrom::End(0)).unwrap();
    let actual = file.seek(SeekFrom::Current(0)).unwrap();
    assert!(
        expected == actual,
        "expected '{}' got '{}'",
        expected,
        actual
    );
}

#[test]
fn test_round_down() {
    let expected = 8;
    let (at, mut ucmd) = at_and_ucmd!();
    let mut file = at.make_file(FILE2);
    file.write_all(b"1234567890").unwrap();
    ucmd.args(&["--size", "/4", FILE2]).succeeds();
    file.seek(SeekFrom::End(0)).unwrap();
    let actual = file.seek(SeekFrom::Current(0)).unwrap();
    assert!(
        expected == actual,
        "expected '{}' got '{}'",
        expected,
        actual
    );
}

#[test]
fn test_round_up() {
    let expected = 12;
    let (at, mut ucmd) = at_and_ucmd!();
    let mut file = at.make_file(FILE2);
    file.write_all(b"1234567890").unwrap();
    ucmd.args(&["--size", "%4", FILE2]).succeeds();
    file.seek(SeekFrom::End(0)).unwrap();
    let actual = file.seek(SeekFrom::Current(0)).unwrap();
    assert!(
        expected == actual,
        "expected '{}' got '{}'",
        expected,
        actual
    );
}

#[test]
fn test_size_and_reference() {
    let expected = 15;
    let (at, mut ucmd) = at_and_ucmd!();
    let mut file1 = at.make_file(FILE1);
    let mut file2 = at.make_file(FILE2);
    file1.write_all(b"1234567890").unwrap();
    ucmd.args(&["--reference", FILE1, "--size", "+5", FILE2])
        .succeeds();
    file2.seek(SeekFrom::End(0)).unwrap();
    let actual = file2.seek(SeekFrom::Current(0)).unwrap();
    assert!(
        expected == actual,
        "expected '{}' got '{}'",
        expected,
        actual
    );
}

#[test]
fn test_invalid_numbers() {
    // TODO For compatibility with GNU, `truncate -s 0X` should cause
    // the same error as `truncate -s 0X file`, but currently it returns
    // a different error.
    new_ucmd!()
        .args(&["-s", "0X", "file"])
        .fails()
        .stderr_contains("Invalid number: ‘0X’");
    new_ucmd!()
        .args(&["-s", "0XB", "file"])
        .fails()
        .stderr_contains("Invalid number: ‘0XB’");
    new_ucmd!()
        .args(&["-s", "0B", "file"])
        .fails()
        .stderr_contains("Invalid number: ‘0B’");
}

#[test]
fn test_reference_file_not_found() {
    new_ucmd!()
        .args(&["-r", "a", "b"])
        .fails()
        .stderr_contains("cannot stat 'a': No such file or directory");
}

#[test]
fn test_reference_with_size_file_not_found() {
    new_ucmd!()
        .args(&["-r", "a", "-s", "+1", "b"])
        .fails()
        .stderr_contains("cannot stat 'a': No such file or directory");
}<|MERGE_RESOLUTION|>--- conflicted
+++ resolved
@@ -45,23 +45,18 @@
     let at = &scene.fixtures;
     let mut file = at.make_file(FILE2);
 
-<<<<<<< HEAD
-    // TODO: 'truncate' should create the file in this case because '--no-create' wasn't used
-    // A FILE argument that does not exist is created.
-    at.touch(TFILE1);
-    scene.ucmd().arg("-s").arg("+5KB").arg(TFILE1).succeeds();
+    // manpage: "A FILE argument that does not exist is created."
+    // TODO: 'truncate' does not create the file in this case,
+    //        but should because '--no-create' wasn't specified.
+    at.touch(FILE1); // TODO: remove this when fixed
+    scene.ucmd().arg("-s").arg("+5KB").arg(FILE1).succeeds();
 
     scene
         .ucmd()
         .arg("--reference")
-        .arg(TFILE1)
-        .arg(TFILE2)
+        .arg(FILE1)
+        .arg(FILE2)
         .succeeds();
-=======
-    scene.ucmd().arg("-s").arg("+5KB").arg(FILE1).run();
-
-    scene.ucmd().arg("--reference").arg(FILE1).arg(FILE2).run();
->>>>>>> 3625d98f
 
     file.seek(SeekFrom::End(0)).unwrap();
     let actual = file.seek(SeekFrom::Current(0)).unwrap();
